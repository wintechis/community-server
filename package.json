--- conflicted
+++ resolved
@@ -1,10 +1,6 @@
 {
   "name": "@solid/community-server",
-<<<<<<< HEAD
   "version": "5.0.0-alpha.0",
-=======
-  "version": "4.1.0",
->>>>>>> f050d8ec
   "description": "Community Solid Server: an open and modular implementation of the Solid specifications",
   "keywords": [
     "solid",
@@ -90,18 +86,11 @@
     "templates"
   ],
   "dependencies": {
-<<<<<<< HEAD
     "@comunica/query-sparql": "^2.2.1",
     "@rdfjs/types": "^1.1.0",
     "@solid/access-token-verifier": "^2.0.3",
-    "@types/async-lock": "^1.1.3",
-    "@types/bcrypt": "^5.0.0",
-=======
-    "@comunica/actor-init-sparql": "^1.22.3",
-    "@solid/access-token-verifier": "^2.0.3",
     "@types/async-lock": "^1.1.5",
     "@types/bcryptjs": "^2.4.2",
->>>>>>> f050d8ec
     "@types/cors": "^2.8.12",
     "@types/ejs": "^3.1.1",
     "@types/end-of-stream": "^1.4.1",
@@ -112,12 +101,8 @@
     "@types/n3": "^1.10.4",
     "@types/node": "^14.18.23",
     "@types/nodemailer": "^6.4.4",
-<<<<<<< HEAD
-    "@types/oidc-provider": "^7.8.1",
+    "@types/oidc-provider": "^7.11.1",
     "@types/proper-lockfile": "^4.1.2",
-=======
-    "@types/oidc-provider": "^7.11.1",
->>>>>>> f050d8ec
     "@types/pump": "^1.1.1",
     "@types/punycode": "^2.1.0",
     "@types/sparqljs": "^3.1.3",
@@ -126,34 +111,20 @@
     "@types/ws": "^8.5.3",
     "@types/yargs": "^17.0.10",
     "arrayify-stream": "^2.0.0",
-<<<<<<< HEAD
-    "async-lock": "^1.3.0",
-    "bcrypt": "^5.0.1",
-    "componentsjs": "^5.2.0",
-=======
     "async-lock": "^1.3.2",
     "bcryptjs": "^2.4.3",
-    "componentsjs": "^4.5.0",
->>>>>>> f050d8ec
+    "componentsjs": "^5.2.0",
     "cors": "^2.8.5",
     "cross-fetch": "^3.1.5",
     "ejs": "^3.1.8",
     "end-of-stream": "^1.4.4",
     "escape-string-regexp": "^4.0.0",
-<<<<<<< HEAD
-    "fetch-sparql-endpoint": "^3.0.0",
-    "fs-extra": "^10.0.0",
-    "handlebars": "^4.7.7",
-    "ioredis": "^5.0.4",
-    "jose": "^4.4.0",
-    "jsonld-context-parser": "^2.1.5",
-=======
-    "fetch-sparql-endpoint": "^2.4.1",
+    "fetch-sparql-endpoint": "^3.0.1",
     "fs-extra": "^10.1.0",
     "handlebars": "^4.7.7",
     "ioredis": "^5.2.2",
     "jose": "^4.8.3",
->>>>>>> f050d8ec
+    "jsonld-context-parser": "^2.1.5",
     "lodash.orderby": "^4.6.0",
     "marked": "^4.0.18",
     "mime-types": "^2.1.35",
@@ -163,21 +134,12 @@
     "proper-lockfile": "^4.1.2",
     "pump": "^3.0.0",
     "punycode": "^2.1.1",
-<<<<<<< HEAD
     "rdf-dereference": "^2.0.0",
     "rdf-parse": "^2.1.0",
     "rdf-serialize": "^2.0.0",
-    "rdf-terms": "^1.7.1",
-    "sparqlalgebrajs": "^4.0.2",
-    "sparqljs": "^3.5.1",
-=======
-    "rdf-dereference": "^1.9.0",
-    "rdf-parse": "^1.9.1",
-    "rdf-serialize": "^1.2.0",
     "rdf-terms": "^1.9.0",
     "sparqlalgebrajs": "^4.0.3",
     "sparqljs": "^3.5.2",
->>>>>>> f050d8ec
     "url-join": "^4.0.1",
     "uuid": "^8.3.2",
     "winston": "^3.8.1",
@@ -186,39 +148,21 @@
     "yargs": "^17.5.1"
   },
   "devDependencies": {
-<<<<<<< HEAD
-    "@commitlint/cli": "^17.0.0",
-    "@commitlint/config-conventional": "^17.0.0",
-    "@inrupt/solid-client-authn-core": "^1.11.5",
-    "@inrupt/solid-client-authn-node": "^1.11.5",
-    "@microsoft/tsdoc-config": "^0.15.2",
-    "@tsconfig/node14": "^1.0.1",
-    "@types/cheerio": "^0.22.30",
-    "@types/ejs": "^3.1.0",
-    "@types/jest": "^27.4.0",
-=======
     "@commitlint/cli": "^17.0.3",
     "@commitlint/config-conventional": "^17.0.3",
     "@inrupt/solid-client-authn-core": "^1.12.2",
     "@inrupt/solid-client-authn-node": "^1.12.2",
     "@microsoft/tsdoc-config": "^0.16.1",
-    "@tsconfig/node12": "^1.0.9",
+    "@tsconfig/node14": "^1.0.1",
     "@types/cheerio": "^0.22.31",
     "@types/jest": "^27.5.2",
->>>>>>> f050d8ec
     "@types/set-cookie-parser": "^2.4.2",
     "@types/supertest": "^2.0.12",
     "@typescript-eslint/eslint-plugin": "^5.3.0",
     "@typescript-eslint/parser": "^5.3.0",
-<<<<<<< HEAD
-    "cheerio": "^1.0.0-rc.10",
+    "cheerio": "^1.0.0-rc.12",
     "componentsjs-generator": "^3.0.3",
-    "eslint": "^8.8.0",
-=======
-    "cheerio": "^1.0.0-rc.12",
-    "componentsjs-generator": "^2.6.1",
     "eslint": "^8.21.0",
->>>>>>> f050d8ec
     "eslint-config-es": "4.1.0",
     "eslint-import-resolver-typescript": "^3.2.5",
     "eslint-plugin-eslint-comments": "^3.2.0",
